/*-----------------------------------------------------------------------------
@file

Definition of all DSP routines which allow file storage of samples
in specific format
The naming conventions are as follows:
Class names: ClassName
Class member data : dataMember
Class member function: functionMember



------------------------------------------------------------------------------*/

#ifndef _FILE_SAVING_H
#define _FILE_SAVING_H

#include <cassert>
#include <vector>
#include <complex>
#include <fstream>


// Uncomment the following line to include the C++ specific syntax
//#define CPLUSPLUS11

namespace dsptl
{
	
	/*-----------------------------------------------------------------------------
	Saves the container data in the specified file as binary data

	@tparam Type Conatiner in which the samples are stored
	------------------------------------------------------------------------------*/
	template<class Container>
<<<<<<< HEAD
	void saveBinarySamples(Container & in, std::ofstream & os)
	{
		os.write(reinterpret_cast<char *>(in.data()), in.size() * sizeof(typename Container::value_type));
=======
	void saveBinarySamples(const Container & in, std::ofstream & os)
	{		
		os.write(reinterpret_cast<const char *>(in.data()), in.size() * sizeof(Container::value_type));
>>>>>>> 3d688951
	}

	/*-----------------------------------------------------------------------------
	Saves the vector data in the specified file as binary data

	@tparam Type Container in which the samples are stored
	------------------------------------------------------------------------------*/
#ifdef UNDEFINED
	template<class Container, class Type>
	void saveBinarySamples(const Container<std::complex<Type> > & in, std::ofstream & os)
	{
		os.write(reinterpret_cast<char *>(in.data()), in.size() * sizeof(Type));
	}
<<<<<<< HEAD

	
=======
#endif
>>>>>>> 3d688951
	/*-----------------------------------------------------------------------------
	Saves the vector data in the specified file as ASCII data

	@tparam Type Vakues stored in the container
	------------------------------------------------------------------------------*/
#ifdef UNDEFINED
	template<class Type>
	void saveAsciiSamples(const std::vector<Type> & in, std::ofstream & os)
	{
		typename std::vector<Type>::const_iterator it;
		for (it = in.cbegin(); it != in.cend(); ++it)
		{
			os << *it << '\n';
		}
	}
#endif
	/*-----------------------------------------------------------------------------
	Saves the vector data in the specified file as ASCII data

	@tparam Type Values stored in the container
	------------------------------------------------------------------------------*/
	template<class Container>
	void saveAsciiSamples(const Container & in, std::ofstream & os)
	{
		typename Container::const_iterator it;
		for (it = in.cbegin(); it != in.cend(); ++it)
		{
			os << *it << '\n';
		}
	}

	/*-----------------------------------------------------------------------------
	Saves the vector data in the specified file as ASCII data

	@tparam Type Values stored in the container
	------------------------------------------------------------------------------*/
	template<class Type, template<class> class Container>
	void saveAsciiSamples(const Container<typename std::complex<Type> > & in, std::ofstream & os)
	{/*
		Container::const_iterator it;
		for (it = in.cbegin(); it != in.cend(); ++it)
		{
			os << *it.real() << '\n' << *it.imag() << '\n';
		}*/
	}


} // End of namespace

#endif<|MERGE_RESOLUTION|>--- conflicted
+++ resolved
@@ -33,15 +33,9 @@
 	@tparam Type Conatiner in which the samples are stored
 	------------------------------------------------------------------------------*/
 	template<class Container>
-<<<<<<< HEAD
 	void saveBinarySamples(Container & in, std::ofstream & os)
 	{
 		os.write(reinterpret_cast<char *>(in.data()), in.size() * sizeof(typename Container::value_type));
-=======
-	void saveBinarySamples(const Container & in, std::ofstream & os)
-	{		
-		os.write(reinterpret_cast<const char *>(in.data()), in.size() * sizeof(Container::value_type));
->>>>>>> 3d688951
 	}
 
 	/*-----------------------------------------------------------------------------
@@ -55,12 +49,8 @@
 	{
 		os.write(reinterpret_cast<char *>(in.data()), in.size() * sizeof(Type));
 	}
-<<<<<<< HEAD
-
 	
-=======
 #endif
->>>>>>> 3d688951
 	/*-----------------------------------------------------------------------------
 	Saves the vector data in the specified file as ASCII data
 
